--- conflicted
+++ resolved
@@ -114,11 +114,7 @@
     });
 
     map.on('click', () => {
-<<<<<<< HEAD
-      // imageSource.setUrl('http://localhost:5000/jpeg/1/0/0.jpeg');
-=======
       // imageSource.update({ url: 'http://localhost:5000/jpeg/1/0/0.jpeg' });
->>>>>>> 846ad79d
     });
 
     const fillLayer = new mapboxWind.Layer('temp', imageSource, {
@@ -144,10 +140,6 @@
       widthSegments: 1,
       heightSegments: 1,
       displayRange: [-80, 80],
-<<<<<<< HEAD
-      hasMask: false,
-=======
->>>>>>> 846ad79d
       picking: true,
       renderType: 1,
     });
