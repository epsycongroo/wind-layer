<!DOCTYPE html>
<html>
<head>
  <meta charset='utf-8'/>
  <title>Timeline Raster</title>
  <meta name="viewport" content="width=device-width, initial-scale=1.0, maximum-scale=1.0, user-scalable=0, viewport-fit=cover">
  <meta name="renderer" content="webkit"/>
  <meta name="force-rendering" content="webkit"/>
  <meta http-equiv="X-UA-Compatible" content="IE=edge,chrome=1"/>
  <script src="https://registry.npmmirror.com/mapbox-gl/^2/files/dist/mapbox-gl.js"></script>
  <link rel="stylesheet" href="https://registry.npmmirror.com/mapbox-gl/^2/files/dist/mapbox-gl.css">
  <style>
    body {
      margin: 0;
      padding: 0;
    }

    #map {
      position: absolute;
      top: 0;
      bottom: 0;
      width: 100%;
      background: #202020;
    }
  </style>
</head>
<body>
<div id='map'></div>
<!--<script src="https://cdn.jsdelivr.net/npm/@sakitam-gis/mapbox-wind@1.0.0-alpha.10/dist/mapbox-wind.js"></script>-->
<script src="../packages/mapbox-gl/dist/mapbox-wind.js"></script>
<script>
  mapboxgl.accessToken = 'pk.eyJ1IjoidTEwaW50IiwiYSI6InQtMnZvTkEifQ.c8mhXquPE7_xoB3P4Ag8cA';

  const map = new mapboxgl.Map({
    container: 'map',
    // style: 'mapbox://styles/mapbox/satellite-streets-v12',
    style: {
      version: 8,
      sources: {
      },
      layers: [
        {
          id: 'background',
          type: 'background',
          layout: {
            visibility: 'none',
          },
        },
      ],
    },
    center: { lng: 105.70150033978689, lat: 22.76021405309811 }, // starting position [lng, lat]
    zoom: 0, // starting zoom
    antialias: true,
  });

  const color = {
    temp: [[203,[115,70,105,255]],
      [218,[202,172,195,255]],
      [233,[162,70,145,255]],
      [248,[143,89,169,255]],
      [258,[157,219,217,255]],
      [265,[106,191,181,255]],
      [269,[100,166,189,255]],
      [273.15,[93,133,198,255]],
      [274,[68,125,99,255]],
      [283,[128,147,24,255]],
      [294,[243,183,4,255]],
      [303,[232,83,25,255]],
      [320,[71,14,0,255]]],
    wind: [[0,[98,113,183,255]],
      [1,[57,97,159,255]],
      [3,[74,148,169,255]],
      [5,[77,141,123,255]],
      [7,[83,165,83,255]],
      [9,[53,159,53,255]],
      [11,[167,157,81,255]],
      [13,[159,127,58,255]],
      [15,[161,108,92,255]],
      [17,[129,58,78,255]],
      [19,[175,80,136,255]],
      [21,[117,74,147,255]],
      [24,[109,97,163,255]],
      [27,[68,105,141,255]],
      [29,[92,144,152,255]],
      [36,[125,68,165,255]],
      [46,[231,215,215,256]],
      [51,[219,212,135,256]],
      [77,[205,202,112,256]],
      [104,[128,128,128,255]]]
  };

  map.on('load', function () {
    const interpolateColor = color.wind.reduce((result, item, key) => result.concat(item[0] - 0/*273.15*/, 'rgba(' + item[1].join(',') + ')'), []);
    const source = new mapboxWind.TimelineSource('wind', {
      sourceType: mapboxWind.LayerSourceType.tile,
      tileSize: 256,
      minZoom: 0,
      maxZoom: 2,
      roundZoom: true,
      duration: 0.1,
      endDelay: 0,
      repeat: true,
<<<<<<< HEAD
      autoplay: false,
      decodeType: 3,
      intervals: Array.from({ length: 23 }).map((i, index) => ({
        url: `http://localhost:5000/processed/2023041700/20230417${index < 10 ? '0' + index.toString() : index.toString()}/{z}/{x}/{y}/wind-surface.jpeg`
=======
      autoplay: true,
      decodeType: mapboxWind.DecodeType.imageWithExif,
      intervals: [
        '03',
        '06',
        '09',
        '12',
        '15',
        '18',
        '21',
      ].map((id, index) => ({
        // url: `http://localhost:5000/processed/2023041700/20230417${index < 10 ? '0' + index.toString() : index.toString()}/{z}/{x}/{y}/wind-surface.jpeg`,
        url: `http://localhost:5000/2023111700/20231117${id}/{z}/{x}/{y}/wind-surface.jpeg`
>>>>>>> 846ad79d
      })),
      wrapX: true,
    });

    window.source = source;

    const layer = new mapboxWind.Layer('wind', source, {
      wireframe: true,
      styleSpec: {
        'fill-color': [
          'interpolate',
          ['step', 1],
          ['get', 'value'],
          ...interpolateColor
        ],
        'opacity': [
          'interpolate',
          ['exponential', 0.5],
          ['zoom'],
          1,
          1,
          2,
          1
        ],
      },
      renderFrom: mapboxWind.RenderFrom.rg,
      widthSegments: 1,
      heightSegments: 1,
      displayRange: [0, 104],
      renderType: mapboxWind.RenderType.colorize,
      picking: true,
    });
    const layer1 = new mapboxWind.Layer('wind1', source, {
      wireframe: true,
      styleSpec: {
        'fill-color': [
          'interpolate',
          ['step', 1],
          ['get', 'value'],
          ...interpolateColor
        ],
        'opacity': [
          'interpolate',
          ['exponential', 0.5],
          ['zoom'],
          1,
          1,
          2,
          1
        ],
      },
      renderFrom: mapboxWind.RenderFrom.rg,
      widthSegments: 1,
      heightSegments: 1,
      displayRange: [0, 104],
<<<<<<< HEAD
      hasMask: false,
      renderType: 1,
      picking: true,
    });

    map.addLayer(layer);

    map.on('click', e => {
      layer.picker(e.lngLat).then((v) => {
        console.log(v)
      })
=======
      renderType: mapboxWind.RenderType.colorize,
      picking: true,
    });

    map.on('click', e => {
      // layer.picker(e.lngLat).then((v) => {
      //   console.log(v)
      // })

      if (!map.getLayer('wind')) {
        map.addLayer(layer);
        map.addLayer(layer1);
      } else {
        map.removeLayer('wind');
        map.removeLayer('wind1');
      }
>>>>>>> 846ad79d
    });
  });
</script>
</body>
</html><|MERGE_RESOLUTION|>--- conflicted
+++ resolved
@@ -100,12 +100,6 @@
       duration: 0.1,
       endDelay: 0,
       repeat: true,
-<<<<<<< HEAD
-      autoplay: false,
-      decodeType: 3,
-      intervals: Array.from({ length: 23 }).map((i, index) => ({
-        url: `http://localhost:5000/processed/2023041700/20230417${index < 10 ? '0' + index.toString() : index.toString()}/{z}/{x}/{y}/wind-surface.jpeg`
-=======
       autoplay: true,
       decodeType: mapboxWind.DecodeType.imageWithExif,
       intervals: [
@@ -119,7 +113,6 @@
       ].map((id, index) => ({
         // url: `http://localhost:5000/processed/2023041700/20230417${index < 10 ? '0' + index.toString() : index.toString()}/{z}/{x}/{y}/wind-surface.jpeg`,
         url: `http://localhost:5000/2023111700/20231117${id}/{z}/{x}/{y}/wind-surface.jpeg`
->>>>>>> 846ad79d
       })),
       wrapX: true,
     });
@@ -175,19 +168,6 @@
       widthSegments: 1,
       heightSegments: 1,
       displayRange: [0, 104],
-<<<<<<< HEAD
-      hasMask: false,
-      renderType: 1,
-      picking: true,
-    });
-
-    map.addLayer(layer);
-
-    map.on('click', e => {
-      layer.picker(e.lngLat).then((v) => {
-        console.log(v)
-      })
-=======
       renderType: mapboxWind.RenderType.colorize,
       picking: true,
     });
@@ -204,7 +184,6 @@
         map.removeLayer('wind');
         map.removeLayer('wind1');
       }
->>>>>>> 846ad79d
     });
   });
 </script>
