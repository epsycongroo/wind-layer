--- conflicted
+++ resolved
@@ -1,8 +1,4 @@
-<<<<<<< HEAD
-import {DataTexture, Raf, Renderer, Scene, utils, Vector2} from '@sakitam-gis/vis-engine';
-=======
 import {Attributes, DataTexture, Raf, Renderer, Scene, utils, Vector2,} from '@sakitam-gis/vis-engine';
->>>>>>> 846ad79d
 import wgw from 'wind-gl-worker';
 import Pipelines from './Pipelines';
 import ColorizeComposePass from './pass/color/compose';
@@ -16,11 +12,7 @@
 import PickerPass from './pass/picker';
 import {isFunction, resolveURL} from '../utils/common';
 import {createLinearGradient, createZoom} from '../utils/style-parser';
-<<<<<<< HEAD
-import {getBandType, RenderFrom, RenderType} from '../type';
-=======
 import {getBandType, MaskType, RenderFrom, RenderType} from '../type';
->>>>>>> 846ad79d
 import {SourceType} from '../source';
 import Tile from '../tile/Tile';
 import TileID from '../tile/TileID';
@@ -100,10 +92,6 @@
 
   glScale?: () => number;
 
-  /**
-   * 是否开启拾取
-   */
-  picking?: boolean;
   /**
    * 是否开启拾取
    */
@@ -688,8 +676,6 @@
     }
   }
 
-<<<<<<< HEAD
-=======
   setMask(mask: BaseLayerOptions['mask']) {
     this.options.mask = mask;
 
@@ -724,7 +710,6 @@
     }
   }
 
->>>>>>> 846ad79d
   async picker(pixel = [0, 0]) {
     if (!this.renderPipeline) return null;
     const pickerPass = this.renderPipeline.getPass('PickerPass');
