import { Renderer } from '@sakitam-gis/vis-engine';

const ERR_PASS_METHOD_UNDEFINED = 'Pass subclass must define virtual methods';

export default class Pass<T> {
  public id: string;

  public readonly renderer: Renderer;

  public options: T;

  public maskPass: any;

  #enabled = true;

  constructor(id: string, renderer: Renderer, options: T = {} as T) {
    this.id = id;
    this.renderer = renderer;
    this.options = options;

    this.setMaskPass((this.options as any).maskPass);
  }

  get enabled() {
    return this.#enabled;
  }

  set enabled(state) {
    this.#enabled = state;
  }

<<<<<<< HEAD
=======
  setMaskPass(pass) {
    this.maskPass = pass;
  }

>>>>>>> 846ad79d
  render(rendererParams, rendererState, cb) {
    throw new Error(ERR_PASS_METHOD_UNDEFINED);
  }

  destroy() {
    throw new Error(ERR_PASS_METHOD_UNDEFINED);
  }
}<|MERGE_RESOLUTION|>--- conflicted
+++ resolved
@@ -29,13 +29,10 @@
     this.#enabled = state;
   }
 
-<<<<<<< HEAD
-=======
   setMaskPass(pass) {
     this.maskPass = pass;
   }
 
->>>>>>> 846ad79d
   render(rendererParams, rendererState, cb) {
     throw new Error(ERR_PASS_METHOD_UNDEFINED);
   }
