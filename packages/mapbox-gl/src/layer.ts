import * as mapboxgl from 'mapbox-gl';
import rewind from '@mapbox/geojson-rewind';
import { OrthographicCamera, Renderer, Scene, utils } from '@sakitam-gis/vis-engine';

import type { BaseLayerOptions, SourceType } from 'wind-gl-core';
import { BaseLayer, LayerSourceType, RenderType, TileID, polygon2buffer } from 'wind-gl-core';

import CameraSync from './utils/CameraSync';
import { getCoordinatesCenterTileID } from './utils/mercatorCoordinate';

import { expandTiles, getTileBounds, getTileProjBounds } from './utils/tile';

export interface LayerOptions extends BaseLayerOptions {
  renderingMode: '2d' | '3d';
}

export type ILayerOptions = Omit<LayerOptions, 'getViewTiles'>;

export default class Layer {
  public gl: WebGLRenderingContext | WebGL2RenderingContext | null;
  public map: WithNull<mapboxgl.Map>;
  public id: string;
  public type: string;
  public renderingMode: '2d' | '3d';
  public sync: CameraSync;
  public scene: Scene;
  public planeCamera: OrthographicCamera;
  public renderer: Renderer;
  private options: any;
  private source: SourceType;
  private layer: WithNull<BaseLayer>;

  constructor(id: string, source: SourceType, options?: ILayerOptions) {
    this.id = id;
    this.type = 'custom';
    this.renderingMode = options?.renderingMode || '2d';
    this.options = {
      ...(options || {}),
    };

    this.source = source;

    this.update = this.update.bind(this);
    this.moveStart = this.moveStart.bind(this);
    this.moveEnd = this.moveEnd.bind(this);
    this.handleZoom = this.handleZoom.bind(this);
    this.handleResize = this.handleResize.bind(this);
  }

  get camera() {
    return this.sync.camera;
  }

  update() {
    this.sync.update();
    if (this.layer) {
      this.layer.update();
    }
  }

  moveStart() {
    if (this.layer) {
      this.layer.moveStart();
    }
  }

  moveEnd() {
    if (this.layer) {
      this.layer.moveEnd();
    }
  }

  handleResize() {
    if (this.renderer && this.gl) {
      const { width, height } = (this.map as any).painter;
      this.renderer.setSize(width, height);

      if (this.layer) {
        this.layer.resize(width, height);
      }
      this.update();
    }
  }

  handleZoom() {
    if (this.layer) {
      this.layer.handleZoom();
    }
  }

  updateOptions(options: Partial<ILayerOptions>) {
    this.options = {
      ...this.options,
      ...(options || {}),
    };
    if (this.layer) {
      this.layer.updateOptions(options);
    }
  }

  public getMask() {
    return this.options.mask;
  }

  private processMask() {
    if (this.options.mask) {
      const mask = this.options.mask;
      const data = mask.data;
      // @link https://github.com/mapbox/geojson-rewind
      rewind(data, true);

      const tr = (coords) => {
        const mercatorCoordinates: any[] = [];
        for (let i = 0; i < coords.length; i++) {
          const coord = coords[i];
          const p = mapboxgl.MercatorCoordinate.fromLngLat(coord);
          mercatorCoordinates.push([p.x, p.y]);
        }

        return mercatorCoordinates;
      };

      const features = data.features;
      const len = features.length;
      let i = 0;
      const fs: any[] = [];
      for (; i < len; i++) {
        const feature = features[i];

        const coordinates = feature.geometry.coordinates;
        const type = feature.geometry.type;

        if (type === 'Polygon') {
          fs.push({
            type: 'Feature',
            properties: {},
            geometry: {
              type: 'Polygon',
              coordinates: feature.geometry.coordinates.map((c) => tr(c)),
            },
          });
        } else if (type === 'MultiPolygon') {
          const css: any[] = [];
          for (let k = 0; k < coordinates.length; k++) {
            const coordinate = coordinates[k];
            const cs: any[] = [];
            for (let n = 0; n < coordinate.length; n++) {
              cs.push(tr(coordinates[k][n]));
            }

            css.push(cs);
          }

          fs.push({
            type: 'Feature',
            properties: {},
            geometry: {
              type: 'MultiPolygon',
              coordinates: css,
            },
          });
        }
      }

      return {
        data: polygon2buffer(fs),
        type: mask.type,
      };
    }
  }

  public setMask(mask) {
    this.options.mask = Object.assign({}, this.options.mask, mask);

    if (this.layer) {
      this.layer.setMask(this.processMask());
    }
  }

  onAdd(m: mapboxgl.Map, gl: WebGLRenderingContext) {
    this.gl = gl;
    this.map = m;
    const canvas = m.getCanvas();

    this.renderer = new Renderer(gl, {
      autoClear: false,
      extensions: [
        'OES_texture_float',
        'OES_texture_float_linear',
        'WEBGL_color_buffer_float',
        'EXT_color_buffer_float',
      ],
    });

    this.scene = new Scene();
    this.sync = new CameraSync(this.map, 'perspective', this.scene);
    this.planeCamera = new OrthographicCamera(0, 1, 1, 0, 0, 1);

    this.layer = new BaseLayer(
      this.source,
      {
        renderer: this.renderer,
        scene: this.scene,
      },
      {
        opacity: this.options.opacity,
        renderType: this.options.renderType,
        renderFrom: this.options.renderFrom,
        styleSpec: this.options.styleSpec,
        displayRange: this.options.displayRange,
        widthSegments: this.options.widthSegments,
        heightSegments: this.options.heightSegments,
        wireframe: this.options.wireframe,
        picking: this.options.picking,
<<<<<<< HEAD
=======
        mask: this.processMask(),
>>>>>>> 846ad79d
        getZoom: () => this.map?.getZoom() as number,
        triggerRepaint: () => {
          this.map?.triggerRepaint();
        },
        getTileProjSize: (z: number) => {
          const w = 1 / Math.pow(2, z);
          return [w, w];
        },
        getPixelsToUnits: (): [number, number] => {
          const pixel = 1;
          const y = canvas.clientHeight / 2 - pixel / 2;
          const x = canvas.clientWidth / 2 - pixel / 2;
          const left = mapboxgl.MercatorCoordinate.fromLngLat(m.unproject([x, y]));
          const right = mapboxgl.MercatorCoordinate.fromLngLat(m.unproject([x + pixel, y + pixel]));

          return [Math.abs(right.x - left.x), Math.abs(left.y - right.y)];
        },
        getPixelsToProjUnit: () => [
          (this.map as any)?.transform.pixelsPerMeter,
          (this.map as any)?.transform.pixelsPerMeter,
        ],
        getViewTiles: (source: SourceType, renderType: RenderType) => {
          let { type } = source;
          // @ts-ignore
          type = type !== LayerSourceType.timeline ? type : source.privateType;
          const map = this.map as any;
          if (!map) return [];
          const { transform } = map;
          const wrapTiles: TileID[] = [];
          if (type === LayerSourceType.image) {
            // @ts-ignore
            const cornerCoords = source.coordinates.map((c: any) =>
              mapboxgl.MercatorCoordinate.fromLngLat(c),
            );
            const tileID = getCoordinatesCenterTileID(cornerCoords);
            if (source.wrapX) {
              transform.getVisibleUnwrappedCoordinates(tileID).forEach((unwrapped) => {
                const { canonical, wrap } = unwrapped;
                const { x, y, z } = canonical;
                wrapTiles.push(
                  new TileID(z, wrap, z, x, y, {
                    getTileBounds: () => [
                      (source as any).coordinates[0][0],
                      (source as any).coordinates[2][1],
                      (source as any).coordinates[1][0],
                      (source as any).coordinates[0][1],
                    ],
                    getTileProjBounds: () => ({
                      left: tileID.extent[0] + wrap,
                      top: tileID.extent[1],
                      right: tileID.extent[2] + wrap,
                      bottom: tileID.extent[3],
                    }),
                  }),
                );
              });
            } else {
              const x = tileID.x;
              const y = tileID.y;
              const z = tileID.z;
              const wrap = 0;
              wrapTiles.push(
                new TileID(z, wrap, z, x, y, {
                  getTileBounds: () => [
                    (source as any).coordinates[0][0],
                    (source as any).coordinates[2][1],
                    (source as any).coordinates[1][0],
                    (source as any).coordinates[0][1],
                  ],
                  getTileProjBounds: () => ({
                    left: tileID.extent[0] + wrap,
                    top: tileID.extent[1],
                    right: tileID.extent[2] + wrap,
                    bottom: tileID.extent[3],
                  }),
                }),
              );
            }
          } else if (type === LayerSourceType.tile) {
            const opts = {
              tileSize: utils.isNumber(this.source.tileSize)
                ? source.tileSize
                : source.tileSize?.[0] || 512,
              // for mapbox
              minzoom: source.minZoom,
              maxzoom: source.maxZoom,
              roundZoom: source.roundZoom,
            };

            // eslint-disable-next-line no-empty
            const tiles = transform.coveringTiles(opts);

            for (let i = 0; i < tiles.length; i++) {
              const tile = tiles[i];
              const { canonical, wrap } = tile;
              const { x, y, z } = canonical;
              if (source.wrapX) {
                wrapTiles.push(
                  new TileID(z, wrap, z, x, y, {
                    getTileBounds,
                    getTileProjBounds,
                  }),
                );
              } else if (tile.wrap === 0) {
                wrapTiles.push(
                  new TileID(z, wrap, z, x, y, {
                    getTileBounds,
                    getTileProjBounds,
                  }),
                );
              }
            }

            // 针对粒子图层，需要补齐所需瓦片，避免采样出现问题
            if (renderType === RenderType.particles) {
              wrapTiles.push(...expandTiles(wrapTiles));
            }
          }

          return wrapTiles;
        },
        getExtent: () => {
          const map = this.map as any;
          const bounds: any = map?.getBounds().toArray();

          const xmin = bounds[0][0];
          const ymin = bounds[0][1];
          const xmax = bounds[1][0];
          const ymax = bounds[1][1];
          const minY = Math.max(
            ymin,
            map.transform.latRange ? map.transform.latRange[0] : map.transform.minLat,
          );
          const maxY = Math.min(
            ymax,
            map.transform.latRange ? map.transform.latRange[1] : map.transform.maxLat,
          );
          const p0 = mapboxgl.MercatorCoordinate.fromLngLat(new mapboxgl.LngLat(xmin, maxY));
          const p1 = mapboxgl.MercatorCoordinate.fromLngLat(new mapboxgl.LngLat(xmax, minY));
          return [p0.x, p0.y, p1.x, p1.y];
        },
        getGridTiles: (tileSize) => {
          const map = this.map as any;
          if (!map) return [];
          const { transform } = map;

          const opts = {
            tileSize: tileSize ?? 256,
            minzoom: map.getMinZoom(),
            maxzoom: map.getMaxZoom(),
            roundZoom: false,
          };

          const tiles = transform.coveringTiles(opts);
          const wrapTiles: TileID[] = [];

          for (let i = 0; i < tiles.length; i++) {
            const tile = tiles[i];
            const { canonical, wrap } = tile;
            const { x, y, z } = canonical;
            wrapTiles.push(
              new TileID(z, wrap, z, x, y, {
                getTileBounds,
                getTileProjBounds,
              }),
            );
          }

          return wrapTiles;
        },
      },
    );

    this.map.on('movestart', this.moveStart);
    this.map.on('move', this.update);
    this.map.on('moveend', this.moveEnd);
    this.map.on('zoom', this.handleZoom);
    this.map.on('zoomend', this.handleZoom);
    this.map.on('resize', this.handleResize);
    this.handleResize();
    this.update();
  }

  calcWrappedWorlds() {
    const result = [0];

    if (this.source?.wrapX) {
      // @ts-ignore
      const { width, height } = this.map.transform;
      // @ts-ignore
      const utl = this.map.transform.pointCoordinate(new mapboxgl.Point(0, 0));
      // @ts-ignore
      const utr = this.map.transform.pointCoordinate(new mapboxgl.Point(width, 0));
      // @ts-ignore
      const ubl = this.map.transform.pointCoordinate(new mapboxgl.Point(width, height));
      // @ts-ignore
      const ubr = this.map.transform.pointCoordinate(new mapboxgl.Point(0, height));
      const w0 = Math.floor(Math.min(utl.x, utr.x, ubl.x, ubr.x));
      const w1 = Math.floor(Math.max(utl.x, utr.x, ubl.x, ubr.x));

      const extraWorldCopy = 0;

      for (let w = w0 - extraWorldCopy; w <= w1 + extraWorldCopy; w++) {
        if (w === 0) {
          continue;
        }
        result.push(w);
      }
    }
    return result;
  }

  onRemove() {
    if (this.layer) {
      this.layer.destroy();
      this.layer = null;
    }
    this.map?.off('zoom', this.handleZoom);
    this.map?.off('zoomend', this.handleZoom);
    this.map?.off('movestart', this.moveStart);
    this.map?.off('move', this.update);
    this.map?.off('moveend', this.moveEnd);
    this.map?.off('resize', this.handleResize);
    this.map = null;
    this.gl = null;
  }

  prerender() {
    this.scene.worldMatrixNeedsUpdate = true;
    this.scene.updateMatrixWorld();
    this.camera.updateMatrixWorld();
    const worlds = this.calcWrappedWorlds();
    this.layer?.prerender({
      worlds,
      camera: this.camera,
      planeCamera: this.planeCamera,
    });
  }

  async picker(coordinates) {
    if (!this.options.picking) {
      console.warn('[Layer]: please enable picking options!');
      return null;
    }
    if (!this.layer || !coordinates || !this.map) {
      console.warn('[Layer]: layer not initialized!');
      return null;
    }
    const point = this.map.project(coordinates);
    return this.layer.picker([point.x, point.y]);
  }

  render() {
    this.scene.worldMatrixNeedsUpdate = true;
    this.scene.updateMatrixWorld();
    this.camera.updateMatrixWorld();
    const worlds = this.calcWrappedWorlds();
    this.layer?.render({
      worlds,
      camera: this.camera,
      planeCamera: this.planeCamera,
    });
  }
}<|MERGE_RESOLUTION|>--- conflicted
+++ resolved
@@ -212,10 +212,7 @@
         heightSegments: this.options.heightSegments,
         wireframe: this.options.wireframe,
         picking: this.options.picking,
-<<<<<<< HEAD
-=======
         mask: this.processMask(),
->>>>>>> 846ad79d
         getZoom: () => this.map?.getZoom() as number,
         triggerRepaint: () => {
           this.map?.triggerRepaint();
